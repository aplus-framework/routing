--- conflicted
+++ resolved
@@ -203,11 +203,7 @@
         );
         $this->expectException(RoutingException::class);
         $this->expectExceptionMessage(
-<<<<<<< HEAD
-            'Class action method not exists: Tests\Routing\Support\WithRouteActions::foo'
-=======
             'Class action method does not exist: Tests\Routing\Support\WithRouteActions::foo'
->>>>>>> c514e880
         );
         $route->run();
     }
